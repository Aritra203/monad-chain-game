import { Toaster } from "@/components/ui/toaster";
import { Toaster as Sonner } from "@/components/ui/sonner";
import { TooltipProvider } from "@/components/ui/tooltip";
import { QueryClient, QueryClientProvider } from "@tanstack/react-query";
import { BrowserRouter, Routes, Route } from "react-router-dom";
import Index from "./pages/Index";
import Game from "./pages/Game";
import Marketplace from "./pages/Marketplace";
import Leaderboard from "./pages/Leaderboard";
import Profile from "./pages/Profile";
<<<<<<< HEAD
import Tournament from "./pages/Tournament";
=======
import CardLayoutDemo from "./pages/CardLayoutDemo";
import ContinuousCardDemo from "./pages/ContinuousCardDemo";
import ButtonDemo from "./pages/ButtonDemo";
>>>>>>> 5fc6043d
import NotFound from "./pages/NotFound";
import Footer from "./components/ui/footer";
import "./App.css";

const queryClient = new QueryClient();

const App = () => (
  <QueryClientProvider client={queryClient}>
    <TooltipProvider>
      <BrowserRouter>
<<<<<<< HEAD
        <Routes>
          <Route path="/" element={<Index />} />
          <Route path="/game" element={<Game />} />
          <Route path="/marketplace" element={<Marketplace />} />
          <Route path="/tournament" element={<Tournament />} />
          <Route path="/leaderboard" element={<Leaderboard />} />
          <Route path="/profile" element={<Profile />} />
          {/* ADD ALL CUSTOM ROUTES ABOVE THE CATCH-ALL "*" ROUTE */}
          <Route path="*" element={<NotFound />} />
        </Routes>
=======
        <div className="min-h-screen flex flex-col">
          <Routes>
            <Route path="/" element={<Index />} />
            <Route path="/marketplace" element={<Marketplace />} />
            <Route path="/leaderboard" element={<Leaderboard />} />
            <Route path="/profile" element={<Profile />} />
            <Route path="/card-layout" element={<CardLayoutDemo />} />
            <Route path="/continuous-cards" element={<ContinuousCardDemo />} />
            <Route path="/button-demo" element={<ButtonDemo />} />
            {/* ADD ALL CUSTOM ROUTES ABOVE THE CATCH-ALL "*" ROUTE */}
            <Route path="*" element={<NotFound />} />
          </Routes>
          {/* Footer spacer to prevent content from being hidden behind the footer */}
          <div className="footer-spacer h-40"></div>
          <Footer />
        </div>
>>>>>>> 5fc6043d
      </BrowserRouter>
      <Toaster />
      <Sonner />
    </TooltipProvider>
  </QueryClientProvider>
);

export default App;<|MERGE_RESOLUTION|>--- conflicted
+++ resolved
@@ -8,13 +8,7 @@
 import Marketplace from "./pages/Marketplace";
 import Leaderboard from "./pages/Leaderboard";
 import Profile from "./pages/Profile";
-<<<<<<< HEAD
 import Tournament from "./pages/Tournament";
-=======
-import CardLayoutDemo from "./pages/CardLayoutDemo";
-import ContinuousCardDemo from "./pages/ContinuousCardDemo";
-import ButtonDemo from "./pages/ButtonDemo";
->>>>>>> 5fc6043d
 import NotFound from "./pages/NotFound";
 import Footer from "./components/ui/footer";
 import "./App.css";
@@ -25,27 +19,14 @@
   <QueryClientProvider client={queryClient}>
     <TooltipProvider>
       <BrowserRouter>
-<<<<<<< HEAD
-        <Routes>
-          <Route path="/" element={<Index />} />
-          <Route path="/game" element={<Game />} />
-          <Route path="/marketplace" element={<Marketplace />} />
-          <Route path="/tournament" element={<Tournament />} />
-          <Route path="/leaderboard" element={<Leaderboard />} />
-          <Route path="/profile" element={<Profile />} />
-          {/* ADD ALL CUSTOM ROUTES ABOVE THE CATCH-ALL "*" ROUTE */}
-          <Route path="*" element={<NotFound />} />
-        </Routes>
-=======
         <div className="min-h-screen flex flex-col">
           <Routes>
             <Route path="/" element={<Index />} />
+            <Route path="/game" element={<Game />} />
             <Route path="/marketplace" element={<Marketplace />} />
+            <Route path="/tournament" element={<Tournament />} />
             <Route path="/leaderboard" element={<Leaderboard />} />
             <Route path="/profile" element={<Profile />} />
-            <Route path="/card-layout" element={<CardLayoutDemo />} />
-            <Route path="/continuous-cards" element={<ContinuousCardDemo />} />
-            <Route path="/button-demo" element={<ButtonDemo />} />
             {/* ADD ALL CUSTOM ROUTES ABOVE THE CATCH-ALL "*" ROUTE */}
             <Route path="*" element={<NotFound />} />
           </Routes>
@@ -53,7 +34,6 @@
           <div className="footer-spacer h-40"></div>
           <Footer />
         </div>
->>>>>>> 5fc6043d
       </BrowserRouter>
       <Toaster />
       <Sonner />
